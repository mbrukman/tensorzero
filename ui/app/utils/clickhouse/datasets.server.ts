import z from "zod";
import { clickhouseClient } from "./client.server";
import {
  DatasetCountInfoSchema,
  DatasetDetailRowSchema,
  DatapointInsertSchema,
  DatapointRowSchema,
  DatasetQueryParamsSchema,
  type DatasetCountInfo,
  type DatasetDetailRow,
  type DatapointInsert,
  type DatapointRow,
  type DatasetQueryParams,
  type ParsedDatasetRow,
} from "./datasets";
import {
  contentBlockOutputSchema,
  inputSchema,
  jsonInferenceOutputSchema,
} from "./common";

/**
 * Constructs a SELECT query for either the Chat or JSON dataset table.
 *
 * The query is built by:
 * - Choosing the appropriate table based on `inferenceType`.
 * - Constructing the SELECT field list (with adjustments if joining demonstrations).
 * - Appending optional JOIN clauses for metric filtering or demonstration feedback.
 * - Adding WHERE conditions based on `function_name`, `variant_name`, and any extra clauses.
 * - Applying LIMIT and OFFSET if provided.
 *
 * If `include_output` is false (and no demonstration join is used), the output field is replaced with NULL.
 *
 * @param params - The query parameters.
 * @returns An object containing the constructed query and its parameters.
 */
function buildDatasetSelectQuery(params: DatasetQueryParams): {
  query: string;
  query_params: Record<string, string | number>;
} {
  const {
    inferenceType,
    function_name,
    variant_name,
    extra_where,
    extra_params,
    metric_filter,
    output_source,
    limit,
    offset,
  } = params;

  // Validate: if variant_name is provided, function_name must also be provided.
  if (variant_name && !function_name) {
    throw new Error(
      "If variant_name is provided, function_name must also be provided.",
    );
  }

  // Select the appropriate table based on inference type.
  const tableName =
    inferenceType === "chat" ? "ChatInference" : "JsonInference";

  // Build the list of fields to select.
  let selectFields: string[];
  if (inferenceType === "chat") {
    selectFields = [
      "function_name",
      "id",
      "episode_id",
      "input",
      "output",
      "tool_params",
      "tags",
    ];
  } else {
    selectFields = [
      "function_name",
      "id",
      "episode_id",
      "input",
      "output",
      "output_schema",
      "tags",
    ];
  }

  // Adjust the output field based on flags:
  // - If join_demonstrations is true, use the demonstration's value as output.
  // - Otherwise, if include_output is false, replace output with NULL.
  if (output_source === "demonstration") {
    selectFields = selectFields.map((field) =>
      field === "output" ? "demo.value as output" : field,
    );
  } else if (output_source === "none") {
    selectFields = selectFields.map((field) =>
      field === "output" ? "NULL AS output" : field,
    );
  }

  // Always include an auxiliary field (currently an empty string).
  selectFields.push("'' AS auxiliary");

  // Start building the base query.
  let query = `SELECT ${selectFields.join(", ")} FROM ${tableName}`;

  // Prepare WHERE clause array and query parameters object.
  const whereClauses: string[] = [];
  const queryParams: Record<string, string | number> = {};

  // Merge any extra parameters into the query parameters.
  if (extra_params) {
    Object.assign(queryParams, extra_params);
  }

  // Add condition for function_name if provided.
  if (function_name) {
    whereClauses.push("function_name = {function_name:String}");
    queryParams.function_name = function_name;
  }

  // Add condition for variant_name if provided.
  if (variant_name) {
    whereClauses.push("variant_name = {variant_name:String}");
    queryParams.variant_name = variant_name;
  }

  // -------------------------------------------------------------------
  // Metric Filter Join Logic:
  // If a metric_filter is provided, join the corresponding feedback table.
  // This join selects the latest metric feedback (using ROW_NUMBER window function)
  // and applies a condition based on the metric threshold.
  // -------------------------------------------------------------------
  if (metric_filter) {
    // Choose the correct feedback table (BooleanMetricFeedback or FloatMetricFeedback).
    const feedback_table = getFeedbackTable(metric_filter.metric_type);
    // Build the condition for filtering based on the metric threshold.
    const reward_condition = `AND value ${metric_filter.operator} {metric_threshold:Float}`;
    // Append the JOIN clause for the metric feedback.
    query += ` JOIN (
      SELECT
        target_id,
        value,
        ROW_NUMBER() OVER (PARTITION BY target_id ORDER BY timestamp DESC) as rn
      FROM ${feedback_table}
      WHERE metric_name = {metric_name:String}
      ${reward_condition}
    ) AS feedback ON ${tableName}.${metric_filter.join_on} = feedback.target_id AND feedback.rn = 1`;
    // Set the query parameters for metric filtering.
    queryParams.metric_name = metric_filter.metric;
    queryParams.metric_threshold = metric_filter.threshold;
  }

  // -------------------------------------------------------------------
  // Demonstration Join Logic:
  // If join_demonstrations is true, join the DemonstrationFeedback table.
  // This join selects the latest demonstration feedback and uses its value as the output.
  // -------------------------------------------------------------------
  if (output_source === "demonstration") {
    query += ` JOIN (
      SELECT
        inference_id,
        value,
        ROW_NUMBER() OVER (PARTITION BY inference_id ORDER BY timestamp DESC) as rn
      FROM DemonstrationFeedback
    ) AS demo ON ${tableName}.id = demo.inference_id AND demo.rn = 1`;
  }

  // Append any extra WHERE clauses provided by the caller.
  if (extra_where && extra_where.length > 0) {
    whereClauses.push(...extra_where);
  }

  // If any WHERE conditions have been added, append them to the query.
  if (whereClauses.length > 0) {
    query += " WHERE " + whereClauses.join(" AND ");
  }

  // Append LIMIT and OFFSET clauses if provided.
  if (limit !== undefined) {
    query += " LIMIT {limit:UInt32}";
    queryParams.limit = limit;
  }
  if (offset !== undefined) {
    query += " OFFSET {offset:UInt32}";
    queryParams.offset = offset;
  }

  return { query, query_params: queryParams };
}

/**
 * Executes the constructed query to select rows from the dataset.
 *
 * @param params - The query parameters.
 * @returns A promise resolving to an array of dataset rows matching the query.
 */
export async function selectRowsForDataset(
  params: DatasetQueryParams,
): Promise<DatapointInsert[]> {
  const { query, query_params } = buildDatasetSelectQuery(params);
  const resultSet = await clickhouseClient.query({
    query,
    format: "JSONEachRow",
    query_params,
  });
  const rows = await resultSet.json<DatapointInsert[]>();
  return z.array(DatapointInsertSchema).parse(rows);
}

/**
 * Executes a COUNT query for the dataset rows matching the provided parameters.
 *
 * Note: This function does not support LIMIT or OFFSET.
 *
 * @param params - The query parameters.
 * @returns A promise resolving to the count of rows matching the query.
 */
export async function countRowsForDataset(
  params: DatasetQueryParams,
): Promise<number> {
  // Validate that no limit or offset is provided.
  if (params.limit !== undefined || params.offset !== undefined) {
    throw new Error(
      "limit and offset are not supported for countRowsForDataset",
    );
  }

  const { query, query_params } = buildDatasetSelectQuery(params);
  const count_query = `SELECT toUInt32(count()) as count FROM (${query})`;
  const resultSet = await clickhouseClient.query({
    query: count_query,
    format: "JSONEachRow",
    query_params,
  });
  const rows = await resultSet.json<{ count: number }>();
  return rows[0].count;
}

/**
 * Helper function to get the correct feedback table based on metric type.
 *
 * @param metric_type - The metric type ("boolean" or "float").
 * @returns The name of the feedback table to use.
 */
function getFeedbackTable(metric_type: "boolean" | "float") {
  return metric_type === "boolean"
    ? "BooleanMetricFeedback"
    : "FloatMetricFeedback";
}

/*
Get name and count for all datasets.
This function should sum the counts of chat and json inferences for each dataset.
The groups should be ordered by last_updated in descending order.
*/
export async function getDatasetCounts(): Promise<DatasetCountInfo[]> {
  const resultSet = await clickhouseClient.query({
    query: `
      SELECT
        dataset_name,
        toUInt32(sum(count)) AS count,
        formatDateTime(max(last_updated), '%Y-%m-%dT%H:%i:%SZ') AS last_updated
      FROM (
        SELECT
          dataset_name,
          toUInt32(count()) AS count,
          max(updated_at) AS last_updated
        FROM ChatInferenceDatapoint
        FINAL
        WHERE staled_at IS NULL
        GROUP BY dataset_name
        UNION ALL
        SELECT
          dataset_name,
          toUInt32(count()) AS count,
          max(updated_at) AS last_updated
        FROM JsonInferenceDatapoint
        FINAL
        WHERE staled_at IS NULL
        GROUP BY dataset_name
      )
      GROUP BY dataset_name
      ORDER BY last_updated DESC
    `,
    format: "JSONEachRow",
  });
  const rows = await resultSet.json<DatasetCountInfo[]>();
  return z.array(DatasetCountInfoSchema).parse(rows);
}
/**
 * Executes an INSERT INTO ... SELECT ... query to insert rows into the dataset table.
 *
 * The destination table is determined by the provided `inferenceType`:
 * - "chat"  → ChatInferenceDatapoint
 * - "json"  → JsonInferenceDatapoint
 *
 * This function wraps the query generated by buildDatasetSelectQuery in a subquery
 * to prepend a constant `dataset_name` column.
 *
 * @param params - The dataset query parameters.
 * @returns A promise that resolves when the insert query completes.
 */
export async function insertRowsForDataset(
  params: DatasetQueryParams,
): Promise<void> {
  const validatedParams = DatasetQueryParamsSchema.safeParse(params);
  if (!validatedParams.success) {
    throw new Error(
      `Invalid dataset query params: ${validatedParams.error.message}`,
    );
  }
  if (!validatedParams.data.dataset_name) {
    throw new Error("dataset_name is required for dataset insertion");
  }

  const destinationTable =
    validatedParams.data.inferenceType === "chat"
      ? "ChatInferenceDatapoint"
      : "JsonInferenceDatapoint";

  // Build the SELECT query from the source table
  const { query: sourceQuery, query_params } = buildDatasetSelectQuery(params);

  // Wrap the select query to include all required columns with their defaults
  const wrappedQuery = `
    INSERT INTO ${destinationTable}
    SELECT
      '${validatedParams.data.dataset_name}' as dataset_name,
      function_name,
      generateUUIDv7() as id,
      episode_id,
      input,
      output,
      ${validatedParams.data.inferenceType === "chat" ? "tool_params" : "output_schema"},
      tags,
      auxiliary,
      false as is_deleted,
      now64() as updated_at
    FROM (
      ${sourceQuery}
    ) AS t
  `;

  // Execute the INSERT query
  await clickhouseClient.query({
    query: wrappedQuery,
    query_params,
  });
}

export async function getDatasetRows(
  dataset_name: string,
  page_size: number,
  offset: number,
): Promise<DatasetDetailRow[]> {
  // Ensure offset is not negative
  const validOffset = Math.max(0, offset);

  const query = `
      SELECT *
      FROM (
        SELECT
          id,
          'chat' as type,
          function_name,
          episode_id,
          formatDateTime(updated_at, '%Y-%m-%dT%H:%i:%SZ') AS updated_at
        FROM ChatInferenceDatapoint
        FINAL
        WHERE dataset_name = {dataset_name:String} AND staled_at IS NULL
        UNION ALL
        SELECT
          id,
          'json' as type,
          function_name,
          episode_id,
          formatDateTime(updated_at, '%Y-%m-%dT%H:%i:%SZ') AS updated_at
        FROM JsonInferenceDatapoint
        FINAL
        WHERE dataset_name = {dataset_name:String} AND staled_at IS NULL
      )
      ORDER BY updated_at DESC, id DESC
      LIMIT {page_size:UInt32}
      OFFSET {offset:UInt32}
    `;

  const resultSet = await clickhouseClient.query({
    query,
    format: "JSONEachRow",
    query_params: {
      dataset_name,
      page_size,
      offset: validOffset,
    },
  });
  const rows = await resultSet.json<DatasetDetailRow[]>();
  return z.array(DatasetDetailRowSchema).parse(rows);
}

export async function getDatapoint(
  dataset_name: string,
  id: string,
): Promise<ParsedDatasetRow | null> {
  const chat_query = `
    SELECT
      dataset_name,
      function_name,
      id,
      episode_id,
      input,
      output,
      tool_params,
      tags,
      auxiliary,
      formatDateTime(updated_at, '%Y-%m-%dT%H:%i:%SZ') AS updated_at,
      formatDateTime(staled_at, '%Y-%m-%dT%H:%i:%SZ') as staled_at
    FROM ChatInferenceDatapoint FINAL
    WHERE dataset_name = {dataset_name:String}
      AND id = {id:String}
      AND staled_at IS NULL
  `;

  const json_query = `
    SELECT
      dataset_name,
      function_name,
      id,
      episode_id,
      input,
      output,
      output_schema,
      tags,
      auxiliary,
      formatDateTime(updated_at, '%Y-%m-%dT%H:%i:%SZ') AS updated_at,
      staled_at,
    FROM JsonInferenceDatapoint FINAL
    WHERE dataset_name = {dataset_name:String}
      AND id = {id:String}
      AND staled_at IS NULL
  `;

  const [chatResult, jsonResult] = await Promise.all([
    clickhouseClient
      .query({
        query: chat_query,
        format: "JSONEachRow",
        query_params: { dataset_name, id },
      })
      .then((rs) => rs.json<DatapointRow[]>()),
    clickhouseClient
      .query({
        query: json_query,
        format: "JSONEachRow",
        query_params: { dataset_name, id },
      })
      .then((rs) => rs.json<DatapointRow[]>()),
  ]);

  const allResults = [...chatResult, ...jsonResult];
  if (allResults.length === 0) {
    return null;
  }

  if (allResults.length > 1) {
    throw new Error(
      `Expected exactly one result for dataset ${dataset_name} and id ${id}, but found ${allResults.length}`,
    );
  }
  const row = DatapointRowSchema.parse(allResults[0]);
  const parsedRow = parseDatapointRow(row);

  return parsedRow;
}

function parseDatapointRow(row: DatapointRow): ParsedDatasetRow {
  if ("tool_params" in row) {
    // Chat inference row
    return {
      ...row,
      input: inputSchema.parse(JSON.parse(row.input)),
      output: row.output
        ? z.array(contentBlockOutputSchema).parse(JSON.parse(row.output))
        : undefined,
      tool_params:
        row.tool_params === ""
          ? undefined
          : z
              .record(z.string(), z.unknown())
              .parse(JSON.parse(row.tool_params)),
      tags: row.tags,
    };
  } else {
    // JSON inference row
    return {
      ...row,
      input: inputSchema.parse(JSON.parse(row.input)),
      output: row.output
        ? jsonInferenceOutputSchema.parse(JSON.parse(row.output))
        : undefined,
      output_schema: z
        .record(z.string(), z.unknown())
        .parse(JSON.parse(row.output_schema)),
    };
  }
}

export async function staleDatapoint(
  dataset_name: string,
  datapoint_id: string,
  function_type: "chat" | "json",
): Promise<void> {
  const table =
    function_type === "chat"
      ? "ChatInferenceDatapoint"
      : "JsonInferenceDatapoint";
<<<<<<< HEAD
  const query = `
    INSERT INTO {table:Identifier}
    SELECT
      * EXCEPT (staled_at, updated_at),
      now64() as staled_at,
      now64() as updated_at
    FROM {table:Identifier} FINAL
    WHERE dataset_name = {dataset_name:String}
      AND id = {datapoint_id:String}
  `;
  clickhouseClient.query({
    query,
    query_params: {
      table,
      dataset_name,
      datapoint_id,
=======
  const values = [
    {
      dataset_name: datapoint.dataset_name,
      function_name: datapoint.function_name,
      id: datapoint.id,
      episode_id: datapoint.episode_id,
      input: datapoint.input,
      output: datapoint.output,
      tags: datapoint.tags,
      auxiliary: datapoint.auxiliary,
      is_deleted: true,
      // Add type-specific fields
      ...("tool_params" in datapoint
        ? { tool_params: datapoint.tool_params }
        : {}),
      ...("output_schema" in datapoint
        ? { output_schema: datapoint.output_schema }
        : {}),
>>>>>>> 7977aa2f
    },
  });
}

export async function insertDatapoint(
  datapoint: ParsedDatasetRow,
): Promise<void> {
  const table =
    "tool_params" in datapoint
      ? "ChatInferenceDatapoint"
      : "JsonInferenceDatapoint";
  const values = [
    {
      dataset_name: datapoint.dataset_name,
      function_name: datapoint.function_name,
      id: datapoint.id,
      episode_id: datapoint.episode_id,
      input: datapoint.input,
      output: datapoint.output,
      tags: datapoint.tags,
      auxiliary: datapoint.auxiliary,
      is_deleted: false,
      // Add type-specific fields
      ...("tool_params" in datapoint
        ? { tool_params: datapoint.tool_params }
        : {}),
      ...("output_schema" in datapoint
        ? { output_schema: datapoint.output_schema }
        : {}),
    },
  ];

  await clickhouseClient.insert({
    table,
    values,
    format: "JSONEachRow",
  });
}<|MERGE_RESOLUTION|>--- conflicted
+++ resolved
@@ -514,7 +514,6 @@
     function_type === "chat"
       ? "ChatInferenceDatapoint"
       : "JsonInferenceDatapoint";
-<<<<<<< HEAD
   const query = `
     INSERT INTO {table:Identifier}
     SELECT
@@ -531,26 +530,6 @@
       table,
       dataset_name,
       datapoint_id,
-=======
-  const values = [
-    {
-      dataset_name: datapoint.dataset_name,
-      function_name: datapoint.function_name,
-      id: datapoint.id,
-      episode_id: datapoint.episode_id,
-      input: datapoint.input,
-      output: datapoint.output,
-      tags: datapoint.tags,
-      auxiliary: datapoint.auxiliary,
-      is_deleted: true,
-      // Add type-specific fields
-      ...("tool_params" in datapoint
-        ? { tool_params: datapoint.tool_params }
-        : {}),
-      ...("output_schema" in datapoint
-        ? { output_schema: datapoint.output_schema }
-        : {}),
->>>>>>> 7977aa2f
     },
   });
 }

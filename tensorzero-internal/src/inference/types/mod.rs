--- conflicted
+++ resolved
@@ -387,15 +387,11 @@
     pub json_mode: ModelInferenceRequestJsonMode,
     pub function_type: FunctionType,
     pub output_schema: Option<&'a Value>,
-<<<<<<< HEAD
     pub extra_body: Option<FullExtraBodyConfig>,
-=======
-    pub extra_body: Option<&'a ExtraBodyConfig>,
     /// Optional arbitrary data, only used when constructing the cache key.
     /// This is used by best_of_n/mixture_of_n to force different sub-variants
     /// to have different cache keys.
     pub extra_cache_key: Option<String>,
->>>>>>> 2a3665fe
 }
 
 #[derive(Clone, Debug, Deserialize, PartialEq, Serialize)]
@@ -1492,12 +1488,9 @@
         tool_config,
         templates,
         dynamic_output_schema: dynamic_output_schema.as_ref(),
-<<<<<<< HEAD
         // TODO: get the real extra_body
         extra_body: vec![],
-=======
         extra_cache_key: None,
->>>>>>> 2a3665fe
     };
     function
         .prepare_response(

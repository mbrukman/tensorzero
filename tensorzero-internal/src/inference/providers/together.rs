use std::{borrow::Cow, sync::OnceLock, time::Duration};

use futures::StreamExt;
use lazy_static::lazy_static;
use reqwest::StatusCode;
use reqwest_eventsource::{Event, EventSource, RequestBuilderExt};
use secrecy::{ExposeSecret, SecretString};
use serde::{Deserialize, Serialize};
use serde_json::Value;
use tokio::time::Instant;
use url::Url;

use crate::inference::types::{
    Latency, ModelInferenceRequest, ModelInferenceRequestJsonMode,
    PeekableProviderInferenceResponseStream, ProviderInferenceResponse,
};
use crate::model::{build_creds_caching_default, Credential, CredentialLocation};
use crate::tool::ToolChoice;
use crate::{
    endpoints::inference::InferenceCredentials,
    error::{Error, ErrorDetails},
    inference::types::{
        batch::{BatchRequestRow, PollBatchInferenceResponse, StartBatchProviderInferenceResponse},
        ContentBlockChunk, ContentBlockOutput, ProviderInferenceResponseChunk,
        ProviderInferenceResponseStreamInner, Text, TextChunk, Thought, ThoughtChunk,
    },
    tool::{ToolCall, ToolCallChunk},
};

use super::helpers::inject_extra_body;
use super::{
    openai::{
        get_chat_url, handle_openai_error, prepare_openai_tools, tensorzero_to_openai_messages,
        OpenAIRequestMessage, OpenAISystemRequestMessage, OpenAITool, OpenAIToolChoice,
        OpenAIToolType, OpenAIUsage,
    },
    provider_trait::InferenceProvider,
};

lazy_static! {
    static ref TOGETHER_API_BASE: Url = {
        #[allow(clippy::expect_used)]
        Url::parse("https://api.together.xyz/v1").expect("Failed to parse TOGETHER_API_BASE")
    };
}

const PROVIDER_NAME: &str = "Together";
const PROVIDER_TYPE: &str = "together";

#[derive(Debug)]
pub struct TogetherProvider {
    model_name: String,
    credentials: TogetherCredentials,
    parse_think_blocks: bool,
}

pub fn default_parse_think_blocks() -> bool {
    true
}

static DEFAULT_CREDENTIALS: OnceLock<TogetherCredentials> = OnceLock::new();

impl TogetherProvider {
    pub fn new(
        model_name: String,
        api_key_location: Option<CredentialLocation>,
        parse_think_blocks: bool,
    ) -> Result<Self, Error> {
        let credentials = build_creds_caching_default(
            api_key_location,
            default_api_key_location(),
            PROVIDER_TYPE,
            &DEFAULT_CREDENTIALS,
        )?;
        Ok(TogetherProvider {
            model_name,
            credentials,
            parse_think_blocks,
        })
    }
}

fn default_api_key_location() -> CredentialLocation {
    CredentialLocation::Env("TOGETHER_API_KEY".to_string())
}

#[derive(Clone, Debug)]
pub enum TogetherCredentials {
    Static(SecretString),
    Dynamic(String),
    #[cfg(any(test, feature = "e2e_tests"))]
    None,
}

impl TryFrom<Credential> for TogetherCredentials {
    type Error = Error;

    fn try_from(credentials: Credential) -> Result<Self, Error> {
        match credentials {
            Credential::Static(key) => Ok(TogetherCredentials::Static(key)),
            Credential::Dynamic(key_name) => Ok(TogetherCredentials::Dynamic(key_name)),
            #[cfg(any(test, feature = "e2e_tests"))]
            Credential::Missing => Ok(TogetherCredentials::None),
            _ => Err(Error::new(ErrorDetails::Config {
                message: "Invalid api_key_location for Together provider".to_string(),
            })),
        }
    }
}

impl TogetherCredentials {
    pub fn get_api_key<'a>(
        &'a self,
        dynamic_api_keys: &'a InferenceCredentials,
    ) -> Result<Cow<'a, SecretString>, Error> {
        match self {
            TogetherCredentials::Static(api_key) => Ok(Cow::Owned(api_key.clone())),
            TogetherCredentials::Dynamic(key_name) => {
                Ok(Cow::Borrowed(dynamic_api_keys.get(key_name).ok_or_else(
                    || ErrorDetails::ApiKeyMissing {
                        provider_name: PROVIDER_NAME.to_string(),
                    },
                )?))
            }
            #[cfg(any(test, feature = "e2e_tests"))]
            TogetherCredentials::None => Err(ErrorDetails::ApiKeyMissing {
                provider_name: PROVIDER_NAME.to_string(),
            })?,
        }
    }
}

impl InferenceProvider for TogetherProvider {
    async fn infer<'a>(
        &'a self,
        request: &'a ModelInferenceRequest<'_>,
        http_client: &'a reqwest::Client,
        dynamic_api_keys: &'a InferenceCredentials,
    ) -> Result<ProviderInferenceResponse, Error> {
<<<<<<< HEAD
        let request_body = TogetherRequest::new(&self.model_name, request)?;
=======
        let mut request_body =
            serde_json::to_value(TogetherRequest::new(&self.model_name, request)).map_err(|e| {
                Error::new(ErrorDetails::Serialization {
                    message: format!("Error serializing Together request: {e}"),
                })
            })?;
        inject_extra_body(request.extra_body, &mut request_body)?;
>>>>>>> a4ac0020
        let request_url = get_chat_url(&TOGETHER_API_BASE)?;
        let api_key = self.credentials.get_api_key(dynamic_api_keys)?;
        let start_time = Instant::now();
        let res = http_client
            .post(request_url)
            .header("Content-Type", "application/json")
            .bearer_auth(api_key.expose_secret())
            .json(&request_body)
            .send()
            .await
            .map_err(|e| {
                Error::new(ErrorDetails::InferenceClient {
                    message: format!("{e}"),
                    status_code: Some(e.status().unwrap_or(StatusCode::INTERNAL_SERVER_ERROR)),
                    raw_request: Some(serde_json::to_string(&request_body).unwrap_or_default()),
                    raw_response: None,
                    provider_type: PROVIDER_TYPE.to_string(),
                })
            })?;
        if res.status().is_success() {
            let raw_response = res.text().await.map_err(|e| {
                Error::new(ErrorDetails::InferenceServer {
                    message: format!("Error parsing text response: {e}"),
                    raw_request: Some(serde_json::to_string(&request_body).unwrap_or_default()),
                    raw_response: None,
                    provider_type: PROVIDER_TYPE.to_string(),
                })
            })?;

            let response = serde_json::from_str(&raw_response).map_err(|e| {
                Error::new(ErrorDetails::InferenceServer {
                    message: format!("Error parsing JSON response: {e}"),
                    raw_request: Some(serde_json::to_string(&request_body).unwrap_or_default()),
                    raw_response: Some(raw_response.clone()),
                    provider_type: PROVIDER_TYPE.to_string(),
                })
            })?;

            Ok(TogetherResponseWithMetadata {
                response,
                raw_response,
                latency: Latency::NonStreaming {
                    response_time: start_time.elapsed(),
                },
                request: request_body,
                generic_request: request,
                parse_think_blocks: self.parse_think_blocks,
            }
            .try_into()?)
        } else {
            let status = res.status();
            let raw_response = res.text().await.map_err(|e| {
                Error::new(ErrorDetails::InferenceServer {
                    message: format!("Error parsing error response: {e}"),
                    raw_request: Some(serde_json::to_string(&request_body).unwrap_or_default()),
                    raw_response: None,
                    provider_type: PROVIDER_TYPE.to_string(),
                })
            })?;
            Err(handle_openai_error(status, &raw_response, PROVIDER_TYPE))
        }
    }

    async fn infer_stream<'a>(
        &'a self,
        request: &'a ModelInferenceRequest<'_>,
        http_client: &'a reqwest::Client,
        dynamic_api_keys: &'a InferenceCredentials,
    ) -> Result<(PeekableProviderInferenceResponseStream, String), Error> {
<<<<<<< HEAD
        let request_body = TogetherRequest::new(&self.model_name, request)?;
=======
        let mut request_body =
            serde_json::to_value(TogetherRequest::new(&self.model_name, request)).map_err(|e| {
                Error::new(ErrorDetails::Serialization {
                    message: format!("Error serializing request: {e}"),
                })
            })?;
        inject_extra_body(request.extra_body, &mut request_body)?;
>>>>>>> a4ac0020
        let raw_request = serde_json::to_string(&request_body).map_err(|e| {
            Error::new(ErrorDetails::Serialization {
                message: format!("Error serializing request: {e}"),
            })
        })?;
        let api_key = self.credentials.get_api_key(dynamic_api_keys)?;
        let request_url = get_chat_url(&TOGETHER_API_BASE)?;
        let start_time = Instant::now();
        let event_source = http_client
            .post(request_url)
            .header("Content-Type", "application/json")
            .bearer_auth(api_key.expose_secret())
            .json(&request_body)
            .eventsource()
            .map_err(|e| {
                Error::new(ErrorDetails::InferenceClient {
                    message: format!("Error sending request to Together: {e}"),
                    status_code: None,
                    raw_request: Some(raw_request.clone()),
                    raw_response: None,
                    provider_type: PROVIDER_TYPE.to_string(),
                })
            })?;
        let stream = stream_together(event_source, start_time, self.parse_think_blocks).peekable();
        Ok((stream, raw_request))
    }

    async fn start_batch_inference<'a>(
        &'a self,
        _requests: &'a [ModelInferenceRequest<'_>],
        _client: &'a reqwest::Client,
        _dynamic_api_keys: &'a InferenceCredentials,
    ) -> Result<StartBatchProviderInferenceResponse, Error> {
        Err(ErrorDetails::UnsupportedModelProviderForBatchInference {
            provider_type: PROVIDER_TYPE.to_string(),
        }
        .into())
    }

    async fn poll_batch_inference<'a>(
        &'a self,
        _batch_request: &'a BatchRequestRow<'a>,
        _http_client: &'a reqwest::Client,
        _dynamic_api_keys: &'a InferenceCredentials,
    ) -> Result<PollBatchInferenceResponse, Error> {
        Err(ErrorDetails::UnsupportedModelProviderForBatchInference {
            provider_type: "GCP Vertex Gemini".to_string(),
        }
        .into())
    }
}

#[derive(Clone, Debug, PartialEq, Serialize)]
#[serde(rename_all = "snake_case")]
#[serde(tag = "type")]
enum TogetherResponseFormat<'a> {
    JsonObject {
        #[serde(skip_serializing_if = "Option::is_none")]
        schema: Option<&'a Value>, // the desired JSON schema
    },
}

/// This struct defines the supported parameters for the Together inference API
/// See the [Together API documentation](https://docs.together.ai/docs/chat-overview)
/// for more details.
/// We are not handling logprobs, top_logprobs, n, prompt_truncate_len
/// presence_penalty, frequency_penalty, seed, service_tier, stop, user,
/// or context_length_exceeded_behavior
#[derive(Debug, Serialize)]
struct TogetherRequest<'a> {
    messages: Vec<OpenAIRequestMessage<'a>>,
    model: &'a str,
    #[serde(skip_serializing_if = "Option::is_none")]
    temperature: Option<f32>,
    #[serde(skip_serializing_if = "Option::is_none")]
    top_p: Option<f32>,
    #[serde(skip_serializing_if = "Option::is_none")]
    presence_penalty: Option<f32>,
    #[serde(skip_serializing_if = "Option::is_none")]
    frequency_penalty: Option<f32>,
    #[serde(skip_serializing_if = "Option::is_none")]
    max_tokens: Option<u32>,
    #[serde(skip_serializing_if = "Option::is_none")]
    seed: Option<u32>,
    stream: bool,
    #[serde(skip_serializing_if = "Option::is_none")]
    response_format: Option<TogetherResponseFormat<'a>>,
    #[serde(skip_serializing_if = "Option::is_none")]
    tools: Option<Vec<OpenAITool<'a>>>,
    #[serde(skip_serializing_if = "Option::is_none")]
    tool_choice: Option<OpenAIToolChoice<'a>>,
    #[serde(skip_serializing_if = "Option::is_none")]
    parallel_tool_calls: Option<bool>,
}

impl<'a> TogetherRequest<'a> {
    pub fn new(
        model: &'a str,
        request: &'a ModelInferenceRequest<'_>,
    ) -> Result<TogetherRequest<'a>, Error> {
        let response_format = match request.json_mode {
            ModelInferenceRequestJsonMode::On | ModelInferenceRequestJsonMode::Strict => {
                Some(TogetherResponseFormat::JsonObject {
                    schema: request.output_schema,
                })
            }
            ModelInferenceRequestJsonMode::Off => None,
        };
        let messages = prepare_together_messages(request)?;

        // NOTE: Together AI doesn't seem to support `tool_choice="none"`, so we simply don't include the `tools` field if that's the case
        let tool_choice = request
            .tool_config
            .as_ref()
            .map(|config| &config.tool_choice);

        let (tools, tool_choice, parallel_tool_calls) = match tool_choice {
            Some(&ToolChoice::None) => (None, None, None),
            _ => prepare_openai_tools(request),
        };

        Ok(TogetherRequest {
            messages,
            model,
            temperature: request.temperature,
            top_p: request.top_p,
            presence_penalty: request.presence_penalty,
            frequency_penalty: request.frequency_penalty,
            max_tokens: request.max_tokens,
            seed: request.seed,
            stream: request.stream,
            response_format,
            tools,
            tool_choice,
            parallel_tool_calls,
        })
    }
}

pub(super) fn prepare_together_messages<'a>(
    request: &'a ModelInferenceRequest<'_>,
) -> Result<Vec<OpenAIRequestMessage<'a>>, Error> {
    let mut messages = Vec::with_capacity(request.messages.len());
    for message in request.messages.iter() {
        messages.extend(tensorzero_to_openai_messages(message)?);
    }

    if let Some(system_msg) = tensorzero_to_together_system_message(request.system.as_deref()) {
        messages.insert(0, system_msg);
    }
    Ok(messages)
}

fn tensorzero_to_together_system_message(system: Option<&str>) -> Option<OpenAIRequestMessage<'_>> {
    system.map(|instructions| {
        OpenAIRequestMessage::System(OpenAISystemRequestMessage {
            content: Cow::Borrowed(instructions),
        })
    })
}

#[derive(Serialize, Debug, Clone, PartialEq, Deserialize)]
struct TogetherResponseFunctionCall {
    name: String,
    arguments: String,
}

#[derive(Serialize, Debug, Clone, PartialEq, Deserialize)]
struct TogetherResponseToolCall {
    id: String,
    r#type: OpenAIToolType,
    function: TogetherResponseFunctionCall,
}

impl From<TogetherResponseToolCall> for ToolCall {
    fn from(together_tool_call: TogetherResponseToolCall) -> Self {
        ToolCall {
            id: together_tool_call.id,
            name: together_tool_call.function.name,
            arguments: together_tool_call.function.arguments,
        }
    }
}

#[derive(Clone, Debug, Deserialize, PartialEq, Serialize)]
struct TogetherResponseMessage {
    #[serde(skip_serializing_if = "Option::is_none")]
    content: Option<String>,
    #[serde(skip_serializing_if = "Option::is_none")]
    tool_calls: Option<Vec<TogetherResponseToolCall>>,
}

const THINK_TAG: &str = "<think>";
const THINK_TAG_LEN: usize = THINK_TAG.len();
const END_THINK_TAG: &str = "</think>";
const END_THINK_TAG_LEN: usize = END_THINK_TAG.len();

/// Processes the thinking blocks from a span of text.
/// If parsing is disabled, the text is returned as is.
/// If parsing is enabled, the text is checked for a single thinking block.
/// If there is one, the text is cleaned of the thinking block and the reasoning is returned.
/// If there is no thinking block, the text is returned as is and the reasoning is None.
/// If there is more than one thinking block, an error is returned.
///
/// The function also validates that tags are properly matched - an error is returned
/// if there are mismatched opening/closing tags.
///
/// Returns a tuple of (cleaned_text, optional_reasoning).
/// The reasoning, if present, will have leading/trailing whitespace trimmed.
fn process_think_blocks(text: &str, parse: bool) -> Result<(String, Option<String>), Error> {
    if !parse {
        return Ok((text.to_string(), None));
    }
    let think_count = text.matches(THINK_TAG).count();
    if think_count > 1 {
        return Err(Error::new(ErrorDetails::InferenceServer {
            message: "Multiple thinking blocks found".to_string(),
            raw_request: None,
            raw_response: None,
            provider_type: PROVIDER_TYPE.to_string(),
        }));
    }

    if think_count != text.matches(END_THINK_TAG).count() {
        Err(Error::new(ErrorDetails::InferenceServer {
            message: "Mismatched thinking tags".to_string(),
            raw_request: None,
            raw_response: None,
            provider_type: PROVIDER_TYPE.to_string(),
        }))
    } else if let (Some(start), Some(end)) = (text.find(THINK_TAG), text.find(END_THINK_TAG)) {
        let reasoning = text[start + THINK_TAG_LEN..end].to_string();
        let cleaned = format!("{}{}", &text[..start], &text[end + END_THINK_TAG_LEN..]);
        Ok((cleaned, Some(reasoning)))
    } else {
        Ok((text.to_string(), None))
    }
}

// Leaving out logprobs and finish_reason for now
#[derive(Serialize, Deserialize, Debug, Clone, PartialEq)]
struct TogetherResponseChoice {
    index: u8,
    message: TogetherResponseMessage,
}

// Leaving out id, created, model, service_tier, system_fingerprint, object for now
#[derive(Serialize, Deserialize, Debug, Clone, PartialEq)]
struct TogetherResponse {
    choices: Vec<TogetherResponseChoice>,
    usage: OpenAIUsage,
}

struct TogetherResponseWithMetadata<'a> {
    response: TogetherResponse,
    latency: Latency,
    raw_response: String,
    request: serde_json::Value,
    generic_request: &'a ModelInferenceRequest<'a>,
    parse_think_blocks: bool,
}

impl<'a> TryFrom<TogetherResponseWithMetadata<'a>> for ProviderInferenceResponse {
    type Error = Error;
    fn try_from(value: TogetherResponseWithMetadata<'a>) -> Result<Self, Self::Error> {
        let TogetherResponseWithMetadata {
            mut response,
            latency,
            raw_response,
            request: request_body,
            generic_request,
            parse_think_blocks,
        } = value;
        if response.choices.len() != 1 {
            return Err(ErrorDetails::InferenceServer {
                message: format!(
                    "Response has invalid number of choices: {}. Expected 1.",
                    response.choices.len()
                ),
                raw_request: Some(serde_json::to_string(&request_body).unwrap_or_default()),
                raw_response: Some(raw_response.clone()),
                provider_type: PROVIDER_TYPE.to_string(),
            }
            .into());
        }
        let usage = response.usage.into();
        let message = response
            .choices
            .pop()
            .ok_or_else(|| Error::new(ErrorDetails::InferenceServer {
                message: "Response has no choices (this should never happen). Please file a bug report: https://github.com/tensorzero/tensorzero/issues/new".to_string(),
                raw_request: Some(serde_json::to_string(&request_body).unwrap_or_default()),
                raw_response: Some(raw_response.clone()),
                provider_type: PROVIDER_TYPE.to_string(),
            }))?
            .message;
        let mut content: Vec<ContentBlockOutput> = Vec::new();
        if let Some(raw_text) = message.content {
            let (clean_text, extracted_reasoning) =
                process_think_blocks(&raw_text, parse_think_blocks)?;
            if let Some(reasoning) = extracted_reasoning {
                content.push(ContentBlockOutput::Thought(Thought { text: reasoning }));
            }
            if !clean_text.is_empty() {
                content.push(ContentBlockOutput::Text(Text { text: clean_text }));
            }
        }
        if let Some(tool_calls) = message.tool_calls {
            for tool_call in tool_calls {
                content.push(ContentBlockOutput::ToolCall(tool_call.into()));
            }
        }
        let raw_request = serde_json::to_string(&request_body).map_err(|e| {
            Error::new(ErrorDetails::InferenceServer {
                message: format!("Error serializing request body as JSON: {e}"),
                raw_request: Some(serde_json::to_string(&request_body).unwrap_or_default()),
                raw_response: Some(raw_response.clone()),
                provider_type: PROVIDER_TYPE.to_string(),
            })
        })?;
        Ok(ProviderInferenceResponse::new(
            content,
            generic_request.system.clone(),
            generic_request.messages.clone(),
            raw_request,
            raw_response,
            usage,
            latency,
        ))
    }
}

enum ThinkingState {
    Normal,
    Thinking,
    Finished,
}

impl ThinkingState {
    fn get_id(&self) -> String {
        match self {
            ThinkingState::Normal => "0".to_string(),
            ThinkingState::Thinking => "1".to_string(),
            ThinkingState::Finished => "2".to_string(),
        }
    }

    // Returns true if an update was made to the thinking state
    // Returns false if the text is not a thinking block
    // Returns an error if the thinking state is invalid
    fn update(&mut self, text: &str) -> Result<bool, Error> {
        match (&mut *self, text) {
            (ThinkingState::Normal, "<think>") => {
                *self = ThinkingState::Thinking;
                Ok(true)
            }
            (ThinkingState::Normal, "</think>") => Err(Error::new(ErrorDetails::InferenceServer {
                message: "Found </think> while not thinking".to_string(),
                raw_request: None,
                raw_response: None,
                provider_type: PROVIDER_TYPE.to_string(),
            })),
            (ThinkingState::Thinking, "</think>") => {
                *self = ThinkingState::Finished;
                Ok(true)
            }
            (ThinkingState::Thinking, "<think>") => {
                Err(Error::new(ErrorDetails::InferenceServer {
                    message: "Found <think> while already thinking".to_string(),
                    raw_request: None,
                    raw_response: None,
                    provider_type: PROVIDER_TYPE.to_string(),
                }))
            }
            (ThinkingState::Finished, "<think>") | (ThinkingState::Finished, "</think>") => {
                Err(Error::new(ErrorDetails::InferenceServer {
                    message: "Found thinking tags after thinking finished".to_string(),
                    raw_request: None,
                    raw_response: None,
                    provider_type: PROVIDER_TYPE.to_string(),
                }))
            }
            _ => Ok(false),
        }
    }
}

fn stream_together(
    mut event_source: EventSource,
    start_time: Instant,
    parse_think_blocks: bool,
) -> ProviderInferenceResponseStreamInner {
    let mut tool_call_ids = Vec::new();
    let mut tool_call_names = Vec::new();
    let mut thinking_state = ThinkingState::Normal;
    Box::pin(async_stream::stream! {
        while let Some(ev) = event_source.next().await {
            match ev {
                Err(e) => {
                    let message = e.to_string();
                    let mut raw_response = None;
                    if let reqwest_eventsource::Error::InvalidStatusCode(_, resp) = e {
                        raw_response = resp.text().await.ok();
                    }
                    yield Err(ErrorDetails::InferenceServer {
                        message,
                        raw_request: None,
                        raw_response,
                        provider_type: PROVIDER_TYPE.to_string(),
                    }.into());
                }
                Ok(event) => match event {
                    Event::Open => continue,
                    Event::Message(message) => {
                        if message.data == "[DONE]" {
                            break;
                        }
                        let data: Result<TogetherChatChunk, Error> =
                            serde_json::from_str(&message.data).map_err(|e| Error::new(ErrorDetails::InferenceServer {
                                message: format!("Error parsing chunk. Error: {}", e),
                                raw_request: None,
                                raw_response: Some(message.data.clone()),
                                provider_type: PROVIDER_TYPE.to_string(),
                            }));

                        let latency = start_time.elapsed();
                        let stream_message = data.and_then(|d| {
                            together_to_tensorzero_chunk(d, latency, &mut tool_call_ids, &mut tool_call_names, &mut thinking_state, parse_think_blocks)
                        });
                        yield stream_message;
                    }
                },
            }
        }

        event_source.close();
    })
}

/// Maps a Together chunk to a TensorZero chunk for streaming inferences
///
/// This function handles the conversion of Together chat chunks into TensorZero chunks.
/// It processes the content and tool calls from the Together response, updating the tool call IDs and names.
/// If parsing think blocks is enabled, it also processes the thinking state and extracts reasoning.
fn together_to_tensorzero_chunk(
    mut chunk: TogetherChatChunk,
    latency: Duration,
    tool_call_ids: &mut Vec<String>,
    tool_call_names: &mut Vec<String>,
    thinking_state: &mut ThinkingState,
    parse_think_blocks: bool,
) -> Result<ProviderInferenceResponseChunk, Error> {
    let raw_message = serde_json::to_string(&chunk).map_err(|e| {
        Error::new(ErrorDetails::InferenceServer {
            message: format!("Error parsing response from Together: {e}"),
            raw_request: None,
            raw_response: Some(serde_json::to_string(&chunk).unwrap_or_default()),
            provider_type: PROVIDER_TYPE.to_string(),
        })
    })?;
    if chunk.choices.len() > 1 {
        return Err(ErrorDetails::InferenceServer {
            message: "Response has invalid number of choices: {}. Expected 1.".to_string(),
            raw_request: None,
            raw_response: Some(serde_json::to_string(&chunk).unwrap_or_default()),
            provider_type: PROVIDER_TYPE.to_string(),
        }
        .into());
    }
    let usage = chunk.usage.map(|u| u.into());
    let mut content = vec![];
    if let Some(choice) = chunk.choices.pop() {
        if let Some(text) = choice.delta.content {
            if parse_think_blocks {
                if !thinking_state.update(&text)? {
                    match thinking_state {
                        ThinkingState::Normal | ThinkingState::Finished => {
                            content.push(ContentBlockChunk::Text(TextChunk {
                                text,
                                id: thinking_state.get_id(),
                            }));
                        }
                        ThinkingState::Thinking => {
                            content.push(ContentBlockChunk::Thought(ThoughtChunk {
                                text,
                                id: thinking_state.get_id(),
                            }));
                        }
                    }
                }
            } else {
                // Just add the text verbatim if we're not parsing think blocks.
                content.push(ContentBlockChunk::Text(TextChunk {
                    text,
                    id: "0".to_string(),
                }));
            }
        }
        if let Some(tool_calls) = choice.delta.tool_calls {
            for tool_call in tool_calls {
                let index = tool_call.index;
                let id = match tool_call.id {
                    Some(id) => {
                        tool_call_ids.push(id.clone());
                        id
                    }
                    None => {
                        tool_call_ids
                            .get(index as usize)
                            .ok_or_else(|| Error::new(ErrorDetails::InferenceServer {
                                message: "Tool call index out of bounds (meaning we haven't seen this many ids in the stream)".to_string(),
                                raw_request: None,
                                raw_response: None,
                                provider_type: PROVIDER_TYPE.to_string(),
                            }))?
                            .clone()
                    }
                };
                let name = match tool_call.function.name {
                    Some(name) => {
                        tool_call_names.push(name.clone());
                        name
                    }
                    None => {
                        tool_call_names
                            .get(index as usize)
                            .ok_or_else(|| Error::new(ErrorDetails::InferenceServer {
                                message: "Tool call index out of bounds (meaning we haven't seen this many names in the stream)".to_string(),
                                raw_request: None,
                                raw_response: None,
                                provider_type: PROVIDER_TYPE.to_string(),
                            }))?
                            .clone()
                    }
                };
                content.push(ContentBlockChunk::ToolCall(ToolCallChunk {
                    id,
                    raw_name: name,
                    raw_arguments: tool_call.function.arguments.unwrap_or_default(),
                }));
            }
        }
    }

    Ok(ProviderInferenceResponseChunk::new(
        content,
        usage,
        raw_message,
        latency,
    ))
}

#[derive(Clone, Debug, Deserialize, PartialEq, Serialize)]
struct TogetherFunctionCallChunk {
    #[serde(skip_serializing_if = "Option::is_none")]
    name: Option<String>,
    #[serde(skip_serializing_if = "Option::is_none")]
    arguments: Option<String>,
}

#[derive(Clone, Debug, Deserialize, PartialEq, Serialize)]
struct TogetherToolCallChunk {
    index: u8,
    #[serde(skip_serializing_if = "Option::is_none")]
    id: Option<String>,
    // NOTE: these are externally tagged enums, for now we're gonna just keep this hardcoded as there's only one option
    // If we were to do this better, we would need to check the type field
    function: TogetherFunctionCallChunk,
}

// This doesn't include role
#[derive(Clone, Debug, Deserialize, PartialEq, Serialize)]
struct TogetherDelta {
    #[serde(skip_serializing_if = "Option::is_none")]
    content: Option<String>,
    #[serde(skip_serializing_if = "Option::is_none")]
    tool_calls: Option<Vec<TogetherToolCallChunk>>,
}

// This doesn't include logprobs, finish_reason, and index
#[derive(Clone, Debug, Deserialize, PartialEq, Serialize)]
struct TogetherChatChunkChoice {
    delta: TogetherDelta,
}

#[derive(Clone, Debug, Deserialize, PartialEq, Serialize)]
struct TogetherChatChunk {
    choices: Vec<TogetherChatChunkChoice>,
    #[serde(skip_serializing_if = "Option::is_none")]
    usage: Option<OpenAIUsage>,
}

#[cfg(test)]
mod tests {
    use std::borrow::Cow;
    use std::time::Duration;

    use uuid::Uuid;

    use super::*;

    use crate::inference::providers::common::{WEATHER_TOOL, WEATHER_TOOL_CONFIG};
    use crate::inference::providers::openai::{
        OpenAIToolType, OpenAIUsage, SpecificToolChoice, SpecificToolFunction,
    };
    use crate::inference::types::{FunctionType, RequestMessage, Role, Usage};

    #[test]
    fn test_together_request_new() {
        let request_with_tools = ModelInferenceRequest {
            inference_id: Uuid::now_v7(),
            messages: vec![RequestMessage {
                role: Role::User,
                content: vec!["What's the weather?".to_string().into()],
            }],
            system: None,
            temperature: Some(0.5),
            top_p: Some(0.9),
            presence_penalty: Some(0.1),
            frequency_penalty: Some(0.1),
            max_tokens: Some(100),
            seed: Some(69),
            stream: false,
            json_mode: ModelInferenceRequestJsonMode::Off,
            tool_config: Some(Cow::Borrowed(&WEATHER_TOOL_CONFIG)),
            function_type: FunctionType::Chat,
            output_schema: None,
            extra_body: None,
        };

        let together_request =
            TogetherRequest::new("togethercomputer/llama-v3-8b", &request_with_tools).unwrap();

        assert_eq!(together_request.model, "togethercomputer/llama-v3-8b");
        assert_eq!(together_request.messages.len(), 1);
        assert_eq!(together_request.temperature, Some(0.5));
        assert_eq!(together_request.top_p, Some(0.9));
        assert_eq!(together_request.presence_penalty, Some(0.1));
        assert_eq!(together_request.frequency_penalty, Some(0.1));
        assert_eq!(together_request.max_tokens, Some(100));
        assert_eq!(together_request.seed, Some(69));
        assert!(!together_request.stream);
        let tools = together_request.tools.as_ref().unwrap();
        assert_eq!(tools.len(), 1);
        assert_eq!(tools[0].function.name, WEATHER_TOOL.name());
        assert_eq!(tools[0].function.parameters, WEATHER_TOOL.parameters());
        assert_eq!(
            together_request.tool_choice,
            Some(OpenAIToolChoice::Specific(SpecificToolChoice {
                r#type: OpenAIToolType::Function,
                function: SpecificToolFunction {
                    name: WEATHER_TOOL.name(),
                }
            }))
        );
        assert_eq!(together_request.parallel_tool_calls, Some(false));
    }

    #[test]
    fn test_together_api_base() {
        assert_eq!(TOGETHER_API_BASE.as_str(), "https://api.together.xyz/v1");
    }
    #[test]
    fn test_credential_to_together_credentials() {
        // Test Static credential
        let generic = Credential::Static(SecretString::from("test_key"));
        let creds: TogetherCredentials = TogetherCredentials::try_from(generic).unwrap();
        assert!(matches!(creds, TogetherCredentials::Static(_)));

        // Test Dynamic credential
        let generic = Credential::Dynamic("key_name".to_string());
        let creds = TogetherCredentials::try_from(generic).unwrap();
        assert!(matches!(creds, TogetherCredentials::Dynamic(_)));

        // Test Missing credential (test mode)
        #[cfg(any(test, feature = "e2e_tests"))]
        {
            let generic = Credential::Missing;
            let creds = TogetherCredentials::try_from(generic).unwrap();
            assert!(matches!(creds, TogetherCredentials::None));
        }

        // Test invalid type
        let generic = Credential::FileContents(SecretString::from("test"));
        let result = TogetherCredentials::try_from(generic);
        assert!(result.is_err());
        assert!(matches!(
            result.unwrap_err().get_owned_details(),
            ErrorDetails::Config { message } if message.contains("Invalid api_key_location")
        ));
    }

    #[test]
    fn test_together_response_with_metadata_try_into() {
        let valid_response = TogetherResponse {
            choices: vec![TogetherResponseChoice {
                index: 0,
                message: TogetherResponseMessage {
                    content: Some("Hello, world!".to_string()),
                    tool_calls: None,
                },
            }],
            usage: OpenAIUsage {
                prompt_tokens: 10,
                completion_tokens: 20,
                total_tokens: 30,
            },
        };
        let generic_request = ModelInferenceRequest {
            inference_id: Uuid::now_v7(),
            messages: vec![RequestMessage {
                role: Role::User,
                content: vec!["test_user".to_string().into()],
            }],
            system: None,
            temperature: Some(0.5),
            top_p: None,
            presence_penalty: None,
            frequency_penalty: None,
            max_tokens: Some(100),
            stream: false,
            seed: Some(69),
            json_mode: ModelInferenceRequestJsonMode::Off,
            tool_config: None,
            function_type: FunctionType::Chat,
            output_schema: None,
            extra_body: None,
        };
        let together_response_with_metadata = TogetherResponseWithMetadata {
            response: valid_response,
            raw_response: "test_response".to_string(),
            latency: Latency::NonStreaming {
                response_time: Duration::from_secs(0),
            },
<<<<<<< HEAD
            request: TogetherRequest::new("test-model", &generic_request).unwrap(),
=======
            request: serde_json::to_value(TogetherRequest::new("test-model", &generic_request))
                .unwrap(),
>>>>>>> a4ac0020
            generic_request: &generic_request,
            parse_think_blocks: true,
        };
        let inference_response: ProviderInferenceResponse =
            together_response_with_metadata.try_into().unwrap();

        assert_eq!(inference_response.output.len(), 1);
        assert_eq!(
            inference_response.output[0],
            "Hello, world!".to_string().into()
        );
        assert_eq!(inference_response.raw_response, "test_response");
        assert_eq!(inference_response.usage.input_tokens, 10);
        assert_eq!(inference_response.usage.output_tokens, 20);
        assert_eq!(
            inference_response.latency,
            Latency::NonStreaming {
                response_time: Duration::from_secs(0)
            }
        );

        // Test case with thinking in the response
        let valid_response = TogetherResponse {
            choices: vec![TogetherResponseChoice {
                index: 0,
                message: TogetherResponseMessage {
                    content: Some("<think>hmmm</think>Hello, world!".to_string()),
                    tool_calls: None,
                },
            }],
            usage: OpenAIUsage {
                prompt_tokens: 10,
                completion_tokens: 20,
                total_tokens: 30,
            },
        };
        let together_response_with_metadata = TogetherResponseWithMetadata {
            response: valid_response,
            raw_response: "test_response".to_string(),
            latency: Latency::NonStreaming {
                response_time: Duration::from_secs(0),
            },
<<<<<<< HEAD
            request: TogetherRequest::new("test-model", &generic_request).unwrap(),
=======
            request: serde_json::to_value(TogetherRequest::new("test-model", &generic_request))
                .unwrap(),
>>>>>>> a4ac0020
            generic_request: &generic_request,
            parse_think_blocks: true,
        };
        let inference_response: ProviderInferenceResponse =
            together_response_with_metadata.try_into().unwrap();
        assert_eq!(inference_response.output.len(), 2);
        assert_eq!(
            inference_response.output[0],
            ContentBlockOutput::Thought(Thought {
                text: "hmmm".to_string()
            })
        );
        assert_eq!(
            inference_response.output[1],
            "Hello, world!".to_string().into()
        );
        assert_eq!(inference_response.raw_response, "test_response");

        // Test case with thinking in the middle of response
        let valid_response = TogetherResponse {
            choices: vec![TogetherResponseChoice {
                index: 0,
                message: TogetherResponseMessage {
                    content: Some("Hello <think>hmmm</think> world!".to_string()),
                    tool_calls: None,
                },
            }],
            usage: OpenAIUsage {
                prompt_tokens: 10,
                completion_tokens: 20,
                total_tokens: 30,
            },
        };
        let together_response_with_metadata = TogetherResponseWithMetadata {
            response: valid_response,
            raw_response: "test_response".to_string(),
            latency: Latency::NonStreaming {
                response_time: Duration::from_secs(0),
            },
<<<<<<< HEAD
            request: TogetherRequest::new("test-model", &generic_request).unwrap(),
=======
            request: serde_json::to_value(TogetherRequest::new("test-model", &generic_request))
                .unwrap(),
>>>>>>> a4ac0020
            generic_request: &generic_request,
            parse_think_blocks: true,
        };
        let inference_response: ProviderInferenceResponse =
            together_response_with_metadata.try_into().unwrap();
        assert_eq!(inference_response.output.len(), 2);
        assert_eq!(
            inference_response.output[0],
            ContentBlockOutput::Thought(Thought {
                text: "hmmm".to_string()
            })
        );
        assert_eq!(
            inference_response.output[1],
            "Hello  world!".to_string().into()
        );
        assert_eq!(inference_response.raw_response, "test_response");
    }

    #[test]
    fn test_single_thinking() {
        let text = "Hello <think>this is thinking</think> world";
        let (cleaned_text, reasoning) = process_think_blocks(text, true).unwrap();
        assert_eq!(cleaned_text, "Hello  world");
        assert_eq!(reasoning, Some("this is thinking".to_string()));

        let (cleaned_text, reasoning) = process_think_blocks(text, false).unwrap();
        assert_eq!(cleaned_text, text);
        assert_eq!(reasoning, None);
    }

    #[test]
    fn test_multiple_thinking_blocks() {
        let text = "Hello <think>thinking 1</think> middle <think>thinking 2</think>";
        let result = process_think_blocks(text, true);
        assert!(result.is_err());
        if let Err(err) = result {
            if let ErrorDetails::InferenceServer { message, .. } = err.get_owned_details() {
                assert_eq!(message, "Multiple thinking blocks found");
            }
        }

        let (cleaned_text, reasoning) = process_think_blocks(text, false).unwrap();
        assert_eq!(cleaned_text, text);
        assert_eq!(reasoning, None);
    }

    #[test]
    fn test_extra_closing_tag() {
        let text = "Hello <think>Extra closing tag</think></think> world";
        let result = process_think_blocks(text, true);
        assert!(result.is_err());
        if let Err(err) = result {
            if let ErrorDetails::InferenceServer { message, .. } = err.get_owned_details() {
                assert_eq!(message, "Mismatched thinking tags");
            }
        }

        let (cleaned_text, reasoning) = process_think_blocks(text, false).unwrap();
        assert_eq!(cleaned_text, text);
        assert_eq!(reasoning, None);
    }

    #[test]
    fn test_mismatched_tags() {
        let text = "Hello <think>thinking without end tag";
        let result = process_think_blocks(text, true);
        assert!(result.is_err());
        if let Err(err) = result {
            if let ErrorDetails::InferenceServer { message, .. } = err.get_owned_details() {
                assert_eq!(message, "Mismatched thinking tags");
            }
        }

        let (cleaned_text, reasoning) = process_think_blocks(text, false).unwrap();
        assert_eq!(cleaned_text, text);
        assert_eq!(reasoning, None);
    }

    #[test]
    fn test_thinking_state() {
        // Test initial state and ID
        let mut state = ThinkingState::Normal;
        assert_eq!(state.get_id(), "0");

        // Test normal state transitions and IDs
        assert!(state.update("<think>").is_ok());
        assert!(matches!(state, ThinkingState::Thinking));
        assert_eq!(state.get_id(), "1");

        assert!(state.update("</think>").is_ok());
        assert!(matches!(state, ThinkingState::Finished));
        assert_eq!(state.get_id(), "2");

        // Test invalid transitions from Normal state
        let mut state = ThinkingState::Normal;
        let err = state.update("</think>").unwrap_err();
        assert!(matches!(
            err.get_details(),
            ErrorDetails::InferenceServer { .. }
        ));
        if let ErrorDetails::InferenceServer { message, .. } = err.get_owned_details() {
            assert_eq!(message, "Found </think> while not thinking");
        }

        // Test invalid transitions from Thinking state
        let mut state = ThinkingState::Thinking;
        let err = state.update("<think>").unwrap_err();
        assert!(matches!(
            err.get_details(),
            ErrorDetails::InferenceServer { .. }
        ));
        if let ErrorDetails::InferenceServer { message, .. } = err.get_owned_details() {
            assert_eq!(message, "Found <think> while already thinking");
        }

        // Test invalid transitions from Finished state
        let mut state = ThinkingState::Finished;
        let err = state.update("<think>").unwrap_err();
        assert!(matches!(
            err.get_details(),
            ErrorDetails::InferenceServer { .. }
        ));
        if let ErrorDetails::InferenceServer { message, .. } = err.get_owned_details() {
            assert_eq!(message, "Found thinking tags after thinking finished");
        }

        let err = state.update("</think>").unwrap_err();
        assert!(matches!(
            err.get_details(),
            ErrorDetails::InferenceServer { .. }
        ));
        if let ErrorDetails::InferenceServer { message, .. } = err.get_owned_details() {
            assert_eq!(message, "Found thinking tags after thinking finished");
        }

        // Test that random text is allowed in any state
        let mut state = ThinkingState::Normal;
        assert!(state.update("random text").is_ok());

        state = ThinkingState::Thinking;
        assert!(state.update("random text").is_ok());

        state = ThinkingState::Finished;
        assert!(state.update("random text").is_ok());
    }

    #[test]
    fn test_together_to_tensorzero_chunk() {
        let chunk = TogetherChatChunk {
            choices: vec![TogetherChatChunkChoice {
                delta: TogetherDelta {
                    content: Some("Hello".to_string()),
                    tool_calls: None,
                },
            }],
            usage: None,
        };
        let mut tool_call_ids = vec!["id1".to_string()];
        let mut tool_call_names = vec!["name1".to_string()];
        let mut thinking_state = ThinkingState::Normal;
        let message = together_to_tensorzero_chunk(
            chunk.clone(),
            Duration::from_millis(50),
            &mut tool_call_ids,
            &mut tool_call_names,
            &mut thinking_state,
            true,
        )
        .unwrap();
        assert_eq!(
            message.content,
            vec![ContentBlockChunk::Text(TextChunk {
                text: "Hello".to_string(),
                id: "0".to_string(),
            })],
        );
        // Test what an intermediate tool chunk should look like
        let chunk = TogetherChatChunk {
            choices: vec![TogetherChatChunkChoice {
                delta: TogetherDelta {
                    content: None,
                    tool_calls: Some(vec![TogetherToolCallChunk {
                        index: 0,
                        id: None,
                        function: TogetherFunctionCallChunk {
                            name: None,
                            arguments: Some("{\"hello\":\"world\"}".to_string()),
                        },
                    }]),
                },
            }],
            usage: None,
        };
        let message = together_to_tensorzero_chunk(
            chunk.clone(),
            Duration::from_millis(50),
            &mut tool_call_ids,
            &mut tool_call_names,
            &mut thinking_state,
            true,
        )
        .unwrap();
        assert_eq!(
            message.content,
            vec![ContentBlockChunk::ToolCall(ToolCallChunk {
                id: "id1".to_string(),
                raw_name: "name1".to_string(),
                raw_arguments: "{\"hello\":\"world\"}".to_string(),
            })]
        );
        // Test what a bad tool chunk would do (new ID but no names)
        let chunk = TogetherChatChunk {
            choices: vec![TogetherChatChunkChoice {
                delta: TogetherDelta {
                    content: None,
                    tool_calls: Some(vec![TogetherToolCallChunk {
                        index: 1,
                        id: None,
                        function: TogetherFunctionCallChunk {
                            name: None,
                            arguments: Some("{\"hello\":\"world\"}".to_string()),
                        },
                    }]),
                },
            }],
            usage: None,
        };
        let error = together_to_tensorzero_chunk(
            chunk.clone(),
            Duration::from_millis(50),
            &mut tool_call_ids,
            &mut tool_call_names,
            &mut thinking_state,
            true,
        )
        .unwrap_err();
        let details = error.get_details();
        assert_eq!(
            *details,
            ErrorDetails::InferenceServer {
                message: "Tool call index out of bounds (meaning we haven't seen this many ids in the stream)".to_string(),
                raw_request: None,
                raw_response: None,
                provider_type: PROVIDER_TYPE.to_string(),
            }
        );
        // Test a correct new tool chunk
        let chunk = TogetherChatChunk {
            choices: vec![TogetherChatChunkChoice {
                delta: TogetherDelta {
                    content: None,
                    tool_calls: Some(vec![TogetherToolCallChunk {
                        index: 1,
                        id: Some("id2".to_string()),
                        function: TogetherFunctionCallChunk {
                            name: Some("name2".to_string()),
                            arguments: Some("{\"hello\":\"world\"}".to_string()),
                        },
                    }]),
                },
            }],
            usage: None,
        };
        let message = together_to_tensorzero_chunk(
            chunk.clone(),
            Duration::from_millis(50),
            &mut tool_call_ids,
            &mut tool_call_names,
            &mut thinking_state,
            true,
        )
        .unwrap();
        assert_eq!(
            message.content,
            vec![ContentBlockChunk::ToolCall(ToolCallChunk {
                id: "id2".to_string(),
                raw_name: "name2".to_string(),
                raw_arguments: "{\"hello\":\"world\"}".to_string(),
            })]
        );
        // Check that the lists were updated
        assert_eq!(tool_call_ids, vec!["id1".to_string(), "id2".to_string()]);
        assert_eq!(
            tool_call_names,
            vec!["name1".to_string(), "name2".to_string()]
        );

        // Check a chunk with no choices and only usage
        let chunk = TogetherChatChunk {
            choices: vec![],
            usage: Some(OpenAIUsage {
                prompt_tokens: 10,
                completion_tokens: 20,
                total_tokens: 30,
            }),
        };
        let message = together_to_tensorzero_chunk(
            chunk.clone(),
            Duration::from_millis(50),
            &mut tool_call_ids,
            &mut tool_call_names,
            &mut thinking_state,
            true,
        )
        .unwrap();
        assert_eq!(message.content, vec![]);
        assert_eq!(
            message.usage,
            Some(Usage {
                input_tokens: 10,
                output_tokens: 20,
            })
        );

        // Test a thinking chunk
        let chunk = TogetherChatChunk {
            choices: vec![TogetherChatChunkChoice {
                delta: TogetherDelta {
                    content: Some("<think>".to_string()),
                    tool_calls: None,
                },
            }],
            usage: None,
        };
        let message = together_to_tensorzero_chunk(
            chunk.clone(),
            Duration::from_millis(50),
            &mut tool_call_ids,
            &mut tool_call_names,
            &mut thinking_state,
            true,
        )
        .unwrap();
        assert!(message.content.is_empty());
        assert!(matches!(thinking_state, ThinkingState::Thinking));

        // Test a thinking middle chunk
        let chunk = TogetherChatChunk {
            choices: vec![TogetherChatChunkChoice {
                delta: TogetherDelta {
                    content: Some("some thinking content".to_string()),
                    tool_calls: None,
                },
            }],
            usage: None,
        };
        let message = together_to_tensorzero_chunk(
            chunk.clone(),
            Duration::from_millis(50),
            &mut tool_call_ids,
            &mut tool_call_names,
            &mut thinking_state,
            true,
        )
        .unwrap();
        assert_eq!(
            message.content,
            vec![ContentBlockChunk::Thought(ThoughtChunk {
                text: "some thinking content".to_string(),
                id: "1".to_string(),
            })]
        );
        assert!(matches!(thinking_state, ThinkingState::Thinking));

        // Test a thinking chunk end
        let chunk = TogetherChatChunk {
            choices: vec![TogetherChatChunkChoice {
                delta: TogetherDelta {
                    content: Some("</think>".to_string()),
                    tool_calls: None,
                },
            }],
            usage: None,
        };
        let message = together_to_tensorzero_chunk(
            chunk.clone(),
            Duration::from_millis(50),
            &mut tool_call_ids,
            &mut tool_call_names,
            &mut thinking_state,
            true,
        )
        .unwrap();
        assert!(message.content.is_empty());
        assert!(matches!(thinking_state, ThinkingState::Finished));
    }

    #[test]
    fn test_together_to_tensorzero_chunk_without_think_parsing() {
        let chunk = TogetherChatChunk {
            choices: vec![TogetherChatChunkChoice {
                delta: TogetherDelta {
                    content: Some("Hello <think>should not parse</think>".to_string()),
                    tool_calls: None,
                },
            }],
            usage: None,
        };
        let mut tool_call_ids = vec![];
        let mut tool_call_names = vec![];
        let mut thinking_state = ThinkingState::Normal;
        let message = together_to_tensorzero_chunk(
            chunk,
            Duration::from_millis(50),
            &mut tool_call_ids,
            &mut tool_call_names,
            &mut thinking_state,
            false,
        )
        .unwrap();
        assert_eq!(
            message.content,
            vec![ContentBlockChunk::Text(TextChunk {
                text: "Hello <think>should not parse</think>".to_string(),
                id: "0".to_string(),
            })]
        );
    }
}<|MERGE_RESOLUTION|>--- conflicted
+++ resolved
@@ -137,17 +137,15 @@
         http_client: &'a reqwest::Client,
         dynamic_api_keys: &'a InferenceCredentials,
     ) -> Result<ProviderInferenceResponse, Error> {
-<<<<<<< HEAD
-        let request_body = TogetherRequest::new(&self.model_name, request)?;
-=======
         let mut request_body =
-            serde_json::to_value(TogetherRequest::new(&self.model_name, request)).map_err(|e| {
-                Error::new(ErrorDetails::Serialization {
-                    message: format!("Error serializing Together request: {e}"),
-                })
-            })?;
+            serde_json::to_value(TogetherRequest::new(&self.model_name, request)?).map_err(
+                |e| {
+                    Error::new(ErrorDetails::Serialization {
+                        message: format!("Error serializing Together request: {e}"),
+                    })
+                },
+            )?;
         inject_extra_body(request.extra_body, &mut request_body)?;
->>>>>>> a4ac0020
         let request_url = get_chat_url(&TOGETHER_API_BASE)?;
         let api_key = self.credentials.get_api_key(dynamic_api_keys)?;
         let start_time = Instant::now();
@@ -217,17 +215,15 @@
         http_client: &'a reqwest::Client,
         dynamic_api_keys: &'a InferenceCredentials,
     ) -> Result<(PeekableProviderInferenceResponseStream, String), Error> {
-<<<<<<< HEAD
-        let request_body = TogetherRequest::new(&self.model_name, request)?;
-=======
         let mut request_body =
-            serde_json::to_value(TogetherRequest::new(&self.model_name, request)).map_err(|e| {
-                Error::new(ErrorDetails::Serialization {
-                    message: format!("Error serializing request: {e}"),
-                })
-            })?;
+            serde_json::to_value(TogetherRequest::new(&self.model_name, request)?).map_err(
+                |e| {
+                    Error::new(ErrorDetails::Serialization {
+                        message: format!("Error serializing request: {e}"),
+                    })
+                },
+            )?;
         inject_extra_body(request.extra_body, &mut request_body)?;
->>>>>>> a4ac0020
         let raw_request = serde_json::to_string(&request_body).map_err(|e| {
             Error::new(ErrorDetails::Serialization {
                 message: format!("Error serializing request: {e}"),
@@ -962,12 +958,10 @@
             latency: Latency::NonStreaming {
                 response_time: Duration::from_secs(0),
             },
-<<<<<<< HEAD
-            request: TogetherRequest::new("test-model", &generic_request).unwrap(),
-=======
-            request: serde_json::to_value(TogetherRequest::new("test-model", &generic_request))
-                .unwrap(),
->>>>>>> a4ac0020
+            request: serde_json::to_value(
+                TogetherRequest::new("test-model", &generic_request).unwrap(),
+            )
+            .unwrap(),
             generic_request: &generic_request,
             parse_think_blocks: true,
         };
@@ -1010,12 +1004,10 @@
             latency: Latency::NonStreaming {
                 response_time: Duration::from_secs(0),
             },
-<<<<<<< HEAD
-            request: TogetherRequest::new("test-model", &generic_request).unwrap(),
-=======
-            request: serde_json::to_value(TogetherRequest::new("test-model", &generic_request))
-                .unwrap(),
->>>>>>> a4ac0020
+            request: serde_json::to_value(
+                TogetherRequest::new("test-model", &generic_request).unwrap(),
+            )
+            .unwrap(),
             generic_request: &generic_request,
             parse_think_blocks: true,
         };
@@ -1055,12 +1047,10 @@
             latency: Latency::NonStreaming {
                 response_time: Duration::from_secs(0),
             },
-<<<<<<< HEAD
-            request: TogetherRequest::new("test-model", &generic_request).unwrap(),
-=======
-            request: serde_json::to_value(TogetherRequest::new("test-model", &generic_request))
-                .unwrap(),
->>>>>>> a4ac0020
+            request: serde_json::to_value(
+                TogetherRequest::new("test-model", &generic_request).unwrap(),
+            )
+            .unwrap(),
             generic_request: &generic_request,
             parse_think_blocks: true,
         };

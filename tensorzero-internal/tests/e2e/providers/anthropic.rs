--- conflicted
+++ resolved
@@ -20,15 +20,16 @@
         credentials: HashMap::new(),
     }];
 
-<<<<<<< HEAD
     let image_providers = vec![E2ETestProvider {
         variant_name: "anthropic-image".to_string(),
         model_name: "anthropic::claude-3-haiku-20240307".into(),
-=======
+        model_provider_name: "anthropic".into(),
+        credentials: HashMap::new(),
+    }];
+
     let extra_body_providers = vec![E2ETestProvider {
         variant_name: "anthropic-extra-body".to_string(),
         model_name: "claude-3-haiku-20240307-anthropic".into(),
->>>>>>> a4ac0020
         model_provider_name: "anthropic".into(),
         credentials: HashMap::new(),
     }];

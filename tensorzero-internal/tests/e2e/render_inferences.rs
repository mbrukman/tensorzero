use object_store::path::Path;
use serde_json::json;
use std::collections::HashMap;
use tensorzero::{
    Role, StorageKind, StoragePath, StoredChatInference, StoredInference, StoredJsonInference, Tool,
};
use tensorzero_internal::{
    inference::types::{
<<<<<<< HEAD
        resolved_input::FileWithPath, Base64File, ContentBlock, ContentBlockChatOutput, FileKind,
        JsonInferenceOutput, ResolvedInput, ResolvedInputMessage, ResolvedInputMessageContent,
=======
        resolved_input::FileWithPath, Base64File, ContentBlock, ContentBlockChatOutput,
        ContentBlockOutput, JsonInferenceOutput, RequestMessage, ResolvedInput,
        ResolvedInputMessage, ResolvedInputMessageContent, Text,
>>>>>>> 5ba8c3dc
    },
    tool::{ToolCallConfigDatabaseInsert, ToolCallOutput, ToolChoice},
};
use tracing_test::traced_test;
use uuid::Uuid;

use crate::providers::common::make_embedded_gateway;

/// Test that the render_inferences function works when given an empty array of stored inferences.
#[tokio::test(flavor = "multi_thread")]
pub async fn test_render_inferences_empty() {
    let client = make_embedded_gateway().await;

    // Test with an empty stored inferences array.
    let stored_inferences = vec![];
    let rendered_inferences = client
        .experimental_render_inferences(stored_inferences, HashMap::new())
        .await
        .unwrap();
    assert!(rendered_inferences.is_empty());
}

/// Test that the render_inferences function drops the stored inference when the variants map is empty.
/// Also test that a warning is logged.
#[tokio::test(flavor = "multi_thread")]
#[traced_test]
pub async fn test_render_inferences_no_function() {
    let client = make_embedded_gateway().await;

    let stored_inferences = vec![StoredInference::Chat(StoredChatInference {
        function_name: "basic_test".to_string(),
        variant_name: "dummy".to_string(),
        input: ResolvedInput {
            system: None,
            messages: vec![ResolvedInputMessage {
                role: Role::User,
                content: vec![ResolvedInputMessageContent::Text {
                    value: json!("Hello, world!"),
                }],
            }],
        },
        output: vec![],
        episode_id: Uuid::now_v7(),
        inference_id: Uuid::now_v7(),
        tool_params: ToolCallConfigDatabaseInsert::default(),
    })];

    let rendered_inferences = client
        .experimental_render_inferences(stored_inferences, HashMap::new())
        .await
        .unwrap();
    assert!(rendered_inferences.is_empty());
    assert!(logs_contain("Missing function in variants: basic_test"));
}

/// Test that the render_inferences function errors when the variants map contains a function with a nonexistent variant.
/// Also test that a warning is logged.
#[tokio::test(flavor = "multi_thread")]
#[traced_test]
pub async fn test_render_inferences_no_variant() {
    let client = make_embedded_gateway().await;

    let stored_inferences = vec![StoredInference::Chat(StoredChatInference {
        function_name: "basic_test".to_string(),
        variant_name: "dummy".to_string(),
        input: ResolvedInput {
            system: None,
            messages: vec![ResolvedInputMessage {
                role: Role::User,
                content: vec![ResolvedInputMessageContent::Text {
                    value: json!("Hello, world!"),
                }],
            }],
        },
        output: vec![],
        episode_id: Uuid::now_v7(),
        inference_id: Uuid::now_v7(),
        tool_params: ToolCallConfigDatabaseInsert::default(),
    })];

    let error = client
        .experimental_render_inferences(
            stored_inferences,
            HashMap::from([("basic_test".to_string(), "notavariant".to_string())]),
        )
        .await
        .unwrap_err();
    assert!(error
        .to_string()
        .contains("Variant notavariant for function basic_test not found."));
    assert!(logs_contain(
        "Variant notavariant for function basic_test not found."
    ));
}

/// Test that the render_inferences function drops the inference example when the
/// input is missing a required variable that the schema uses.
/// Also test that a warning is logged.
#[tokio::test(flavor = "multi_thread")]
#[traced_test]
pub async fn test_render_inferences_missing_variable() {
    let client = make_embedded_gateway().await;

    let stored_inferences = vec![StoredInference::Chat(StoredChatInference {
        function_name: "basic_test".to_string(),
        variant_name: "dummy".to_string(),
        input: ResolvedInput {
            system: Some(json!({"foo": "bar"})),
            messages: vec![ResolvedInputMessage {
                role: Role::User,
                content: vec![ResolvedInputMessageContent::Text {
                    value: json!("Hello, world!"),
                }],
            }],
        },
        output: vec![],
        episode_id: Uuid::now_v7(),
        inference_id: Uuid::now_v7(),
        tool_params: ToolCallConfigDatabaseInsert::default(),
    })];

    let rendered_inferences = client
        .experimental_render_inferences(
            stored_inferences,
            HashMap::from([("basic_test".to_string(), "test".to_string())]),
        )
        .await
        .unwrap();
    assert!(rendered_inferences.is_empty());
    assert!(logs_contain("Could not render template: undefined value"));
}

/// Test that the render_inferences function can render a normal chat example, a tool call example, a json example, and an example using images.
#[tokio::test(flavor = "multi_thread")]
#[traced_test]
pub async fn test_render_inferences_normal() {
    let client = make_embedded_gateway().await;

    let stored_inferences = vec![
        StoredInference::Chat(StoredChatInference {
            function_name: "basic_test".to_string(),
            variant_name: "dummy".to_string(),
            input: ResolvedInput {
                system: Some(json!({"assistant_name": "Dr. Mehta"})),
                messages: vec![ResolvedInputMessage {
                    role: Role::User,
                    content: vec![ResolvedInputMessageContent::Text {
                        value: json!("Hello, world!"),
                    }],
                }],
            },
            output: vec![],
            episode_id: Uuid::now_v7(),
            inference_id: Uuid::now_v7(),
            tool_params: ToolCallConfigDatabaseInsert::default(),
        }),
        StoredInference::Json(StoredJsonInference {
            function_name: "json_success".to_string(),
            variant_name: "dummy".to_string(),
            input: ResolvedInput {
                system: Some(json!({"assistant_name": "Dr. Mehta"})),
                messages: vec![ResolvedInputMessage {
                    role: Role::User,
                    content: vec![ResolvedInputMessageContent::Text {
                        value: json!({"country": "Japan"}),
                    }],
                }],
            },
            output: JsonInferenceOutput {
                parsed: Some(json!({})),
                raw: Some("{}".to_string()), // This should not be validated
            },
            episode_id: Uuid::now_v7(),
            inference_id: Uuid::now_v7(),
            output_schema: json!({}), // This should be taken as-is
        }),
        StoredInference::Chat(StoredChatInference {
            function_name: "weather_helper".to_string(),
            variant_name: "dummy".to_string(),
            input: ResolvedInput {
                system: Some(json!({"assistant_name": "Dr. Mehta"})),
                messages: vec![ResolvedInputMessage {
                    role: Role::User,
                    content: vec![ResolvedInputMessageContent::Text {
                        value: json!("Hello, world!"),
                    }],
                }],
            },
            output: vec![ContentBlockChatOutput::ToolCall(ToolCallOutput {
                name: Some("get_temperature".to_string()),
                arguments: Some(json!({"location": "Tokyo"})),
                id: Uuid::now_v7().to_string(),
                raw_name: "get_temperature".to_string(),
                raw_arguments: "{\"location\":\"Tokyo\"}".to_string(),
            })],
            episode_id: Uuid::now_v7(),
            inference_id: Uuid::now_v7(),
            tool_params: ToolCallConfigDatabaseInsert {
                tools_available: vec![Tool {
                    name: "get_temperature".to_string(),
                    description: "Get the temperature of a location".to_string(),
                    parameters: json!({}), // Don't need to validate the arguments so we can leave blank
                    strict: false,
                }],
                tool_choice: ToolChoice::Auto,
                parallel_tool_calls: None,
            },
        }),
        StoredInference::Chat(StoredChatInference {
            function_name: "basic_test".to_string(),
            variant_name: "gpt-4o-mini-2024-07-18".to_string(),
            input: ResolvedInput {
                system: Some(json!({"assistant_name": "Dr. Mehta"})),
                messages: vec![ResolvedInputMessage {
                    role: Role::User,
                    content: vec![
                        ResolvedInputMessageContent::Text {
                            value: json!("What is this a picture of?"),
                        },
                        ResolvedInputMessageContent::File(Box::new(FileWithPath {
                            file: Base64File {
                                url: None,
                                mime_type: mime::IMAGE_PNG,
                                data: None,
                            },
                            storage_path: StoragePath {
                                kind: StorageKind::S3Compatible {
                                    bucket_name: Some("tensorzero-e2e-test-images".to_string()),
                                    region: Some("us-east-1".to_string()),
                                    prefix: "".to_string(),
                                    endpoint: None,
                                    allow_http: None,
                                },
                                path: Path::from("observability/images/08bfa764c6dc25e658bab2b8039ddb494546c3bc5523296804efc4cab604df5d.png"),
                            },
                        })),
                    ],
                }],
            },
            output: vec![],
            episode_id: Uuid::now_v7(),
            inference_id: Uuid::now_v7(),
            tool_params: ToolCallConfigDatabaseInsert::default(),
        }),
    ];

    let rendered_inferences = client
        .experimental_render_inferences(
            stored_inferences,
            HashMap::from([
                ("json_success".to_string(), "test".to_string()),
                ("weather_helper".to_string(), "anthropic".to_string()),
                ("basic_test".to_string(), "test".to_string()),
            ]),
        )
        .await
        .unwrap();
    assert_eq!(rendered_inferences.len(), 4);

    // Check the first rendered inference
    let first_inference = &rendered_inferences[0];
    // Check the input
    assert_eq!(
        first_inference.input.system,
        Some("You are a helpful and friendly assistant named Dr. Mehta".to_string())
    );
    assert_eq!(first_inference.input.messages.len(), 1);

    let first_message = &first_inference.input.messages[0];
    assert_eq!(first_message.role, Role::User);
    assert_eq!(first_message.content.len(), 1);

    let ContentBlock::Text(text) = &first_message.content[0] else {
        panic!("Expected text content");
    };
    assert_eq!(text.text, "Hello, world!");

    // Check other fields
    assert!(first_inference.output.is_empty());
    assert!(first_inference.tool_params.is_some());
    assert!(first_inference.output_schema.is_none());

    // Check the second rendered inference
    let second_inference = &rendered_inferences[1];
    assert_eq!(second_inference.function_name, "json_success");
    assert_eq!(second_inference.variant_name, "dummy");

    // Check the input
    assert_eq!(
        second_inference.input.system,
        Some("You are a helpful and friendly assistant named Dr. Mehta.\n\nPlease answer the questions in a JSON with key \"answer\".\n\nDo not include any other text than the JSON object. Do not include \"```json\" or \"```\" or anything else.\n\nExample Response:\n\n{\n    \"answer\": \"42\"\n}".to_string())
    );
    assert_eq!(second_inference.input.messages.len(), 1);

    let second_message = &second_inference.input.messages[0];
    assert_eq!(second_message.role, Role::User);
    assert_eq!(second_message.content.len(), 1);

    let ContentBlock::Text(text) = &second_message.content[0] else {
        panic!("Expected text content");
    };
    assert_eq!(text.text, "What is the name of the capital city of Japan?");

    // Check the output
    assert_eq!(second_inference.output.len(), 1);
    let ContentBlockChatOutput::Text(output_text) = &second_inference.output[0] else {
        panic!("Expected text output");
    };
    assert_eq!(output_text.text, "{}");

    // Check other fields
    assert!(second_inference.tool_params.is_none());
    assert!(second_inference.output_schema.is_some());

    // Check the third rendered inference
    let third_inference = &rendered_inferences[2];
    assert_eq!(third_inference.function_name, "weather_helper");
    assert_eq!(third_inference.variant_name, "dummy");

    // Check the input
    assert_eq!(
        third_inference.input.system,
        Some("You are a helpful and friendly assistant named Dr. Mehta.\n\nPeople will ask you questions about the weather.\n\nIf asked about the weather, just respond with the tool call. Use the \"get_temperature\" tool.\n\nIf provided with a tool result, use it to respond to the user (e.g. \"The weather in New York is 55 degrees Fahrenheit.\").".to_string())
    );
    assert_eq!(third_inference.input.messages.len(), 1);

    let third_message = &third_inference.input.messages[0];
    assert_eq!(third_message.role, Role::User);
    assert_eq!(third_message.content.len(), 1);

    let ContentBlock::Text(text) = &third_message.content[0] else {
        panic!("Expected text content");
    };
    assert_eq!(text.text, "Hello, world!");

    // Check the output
    assert_eq!(third_inference.output.len(), 1);
    let ContentBlockChatOutput::ToolCall(tool_call) = &third_inference.output[0] else {
        panic!("Expected tool call output");
    };
    assert_eq!(tool_call.raw_name, "get_temperature");
    assert_eq!(tool_call.raw_arguments, "{\"location\":\"Tokyo\"}");
    assert_eq!(tool_call.name, Some("get_temperature".to_string()));
    assert_eq!(tool_call.arguments, Some(json!({"location": "Tokyo"})));

    // Check other fields
    assert!(third_inference.tool_params.is_some());
    assert!(third_inference.output_schema.is_none());

    // Check the fourth rendered inference
    let fourth_inference = &rendered_inferences[3];
    assert_eq!(fourth_inference.function_name, "basic_test");
    assert_eq!(fourth_inference.variant_name, "gpt-4o-mini-2024-07-18");

    // Check the input
    assert_eq!(
        fourth_inference.input.system,
        Some("You are a helpful and friendly assistant named Dr. Mehta".to_string())
    );
    assert_eq!(fourth_inference.input.messages.len(), 1);

    let fourth_message = &fourth_inference.input.messages[0];
    assert_eq!(fourth_message.role, Role::User);
    assert_eq!(fourth_message.content.len(), 2);

    let ContentBlock::Text(text) = &fourth_message.content[0] else {
        panic!("Expected text content");
    };
    assert_eq!(text.text, "What is this a picture of?");

    let ContentBlock::File(file) = &fourth_message.content[1] else {
        panic!("Expected file content");
    };

    // Check that the base64 string is > 1000 chars
    if let Some(data) = &file.file.data {
        assert!(data.len() > 1000);
    } else {
        panic!("Expected base64 data");
    }

    // Check the output
    assert_eq!(fourth_inference.output.len(), 0);

    // Check other fields
    assert!(fourth_inference.tool_params.is_some());
    assert!(fourth_inference.output_schema.is_none());
}

/// Test that the render_inferences function can render a normal chat example, a tool call example, a json example, and an example using images.
#[tokio::test(flavor = "multi_thread")]
pub async fn test_render_inferences_template_no_schema() {
    let client = make_embedded_gateway().await;

    let stored_inferences = vec![StoredInference::Chat(StoredChatInference {
        function_name: "basic_test_template_no_schema".to_string(),
        variant_name: "test".to_string(),
        input: ResolvedInput {
            system: Some("My system message".into()),
            messages: vec![
                ResolvedInputMessage {
                    role: Role::User,
                    content: vec![
                        ResolvedInputMessageContent::Text {
                            value: "First user message".into(),
                        },
                        ResolvedInputMessageContent::Text {
                            value: "Second user message".into(),
                        },
                    ],
                },
                ResolvedInputMessage {
                    role: Role::Assistant,
                    content: vec![
                        ResolvedInputMessageContent::Text {
                            value: "First assistant message".into(),
                        },
                        ResolvedInputMessageContent::Text {
                            value: "Second assistant message".into(),
                        },
                    ],
                },
            ],
        },
        output: vec![],
        episode_id: Uuid::now_v7(),
        inference_id: Uuid::now_v7(),
        tool_params: ToolCallConfigDatabaseInsert::default(),
    })];

    let rendered_inferences = client
        .experimental_render_inferences(
            stored_inferences,
            HashMap::from([(
                "basic_test_template_no_schema".to_string(),
                "test".to_string(),
            )]),
        )
        .await
        .unwrap();
    assert_eq!(rendered_inferences.len(), 1);

    // Check the first rendered inference
    let first_inference = &rendered_inferences[0];
    // Check the input
    assert_eq!(
        first_inference.input.system,
        Some("The system text was `My system message`".to_string())
    );
    assert_eq!(first_inference.input.messages.len(), 2);

    assert_eq!(
        first_inference.input.messages[0],
        RequestMessage {
            role: Role::User,
            content: vec![
                ContentBlock::Text(Text {
                    text: "User content: `First user message`".into(),
                }),
                ContentBlock::Text(Text {
                    text: "User content: `Second user message`".into(),
                })
            ],
        }
    );

    assert_eq!(
        first_inference.input.messages[1],
        RequestMessage {
            role: Role::Assistant,
            content: vec![
                ContentBlock::Text(Text {
                    text: "Assistant content: `First assistant message`".into(),
                }),
                ContentBlock::Text(Text {
                    text: "Assistant content: `Second assistant message`".into(),
                })
            ],
        }
    );

    // Check other fields
    assert!(first_inference.output.is_empty());
    assert!(first_inference.tool_params.is_some());
    assert!(first_inference.output_schema.is_none());
}<|MERGE_RESOLUTION|>--- conflicted
+++ resolved
@@ -6,14 +6,9 @@
 };
 use tensorzero_internal::{
     inference::types::{
-<<<<<<< HEAD
-        resolved_input::FileWithPath, Base64File, ContentBlock, ContentBlockChatOutput, FileKind,
-        JsonInferenceOutput, ResolvedInput, ResolvedInputMessage, ResolvedInputMessageContent,
-=======
         resolved_input::FileWithPath, Base64File, ContentBlock, ContentBlockChatOutput,
-        ContentBlockOutput, JsonInferenceOutput, RequestMessage, ResolvedInput,
-        ResolvedInputMessage, ResolvedInputMessageContent, Text,
->>>>>>> 5ba8c3dc
+        JsonInferenceOutput, RequestMessage, ResolvedInput, ResolvedInputMessage,
+        ResolvedInputMessageContent, Text,
     },
     tool::{ToolCallConfigDatabaseInsert, ToolCallOutput, ToolChoice},
 };
